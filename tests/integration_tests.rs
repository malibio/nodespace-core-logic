// Integration tests updated to match current DataStore and NLPEngine interfaces
#[cfg(test)]
mod integration_tests {
    use nodespace_core_logic::{CoreLogic, NodeSpaceService};
    use nodespace_core_types::{Node, NodeId, NodeSpaceResult};
    use nodespace_data_store::DataStore;
    use nodespace_nlp_engine::NLPEngine;
    use serde_json::json;

    /// Mock DataStore for testing
    #[derive(Clone)]
    struct MockDataStore {
        nodes: std::sync::Arc<tokio::sync::RwLock<Vec<Node>>>,
    }

    impl MockDataStore {
        fn new() -> Self {
            Self {
                nodes: std::sync::Arc::new(tokio::sync::RwLock::new(Vec::new())),
            }
        }
    }

    #[async_trait::async_trait]
    impl DataStore for MockDataStore {
        async fn store_node(&self, node: Node) -> NodeSpaceResult<NodeId> {
            let mut nodes = self.nodes.write().await;
            let id = node.id.clone();
            nodes.push(node);
            Ok(id)
        }

        async fn get_node(&self, id: &NodeId) -> NodeSpaceResult<Option<Node>> {
            let nodes = self.nodes.read().await;
            Ok(nodes.iter().find(|n| n.id == *id).cloned())
        }

        async fn delete_node(&self, id: &NodeId) -> NodeSpaceResult<()> {
            let mut nodes = self.nodes.write().await;
            nodes.retain(|n| n.id != *id);
            Ok(())
        }

        async fn query_nodes(&self, query: &str) -> NodeSpaceResult<Vec<Node>> {
            let nodes = self.nodes.read().await;

            // For relationship queries, return empty (mock relationships don't exist)
            if query.contains("relationships") || query.contains("SELECT out FROM") {
                Ok(Vec::new())
            } else {
                // For regular content queries, return all nodes
                Ok(nodes.clone())
            }
        }

        async fn create_relationship(
            &self,
            _from: &NodeId,
            _to: &NodeId,
            _rel_type: &str,
        ) -> NodeSpaceResult<()> {
            Ok(())
        }

        async fn store_node_with_embedding(
            &self,
            node: Node,
            _embedding: Vec<f32>,
        ) -> NodeSpaceResult<NodeId> {
            // For mock, just store the node normally
            self.store_node(node).await
        }

        async fn search_similar_nodes(
            &self,
            _embedding: Vec<f32>,
            limit: usize,
        ) -> NodeSpaceResult<Vec<(Node, f32)>> {
            let nodes = self.nodes.read().await;
            let mut results = Vec::new();

            // Return mock results with decreasing similarity scores
            for (index, node) in nodes.iter().take(limit).enumerate() {
                let score = 1.0 - (index as f32 * 0.1);
                results.push((node.clone(), score.max(0.1)));
            }

            Ok(results)
        }

        async fn update_node_embedding(
            &self,
            _id: &NodeId,
            _embedding: Vec<f32>,
        ) -> NodeSpaceResult<()> {
            // For mock, this is a no-op since we don't actually store embeddings
            Ok(())
        }

        async fn semantic_search_with_embedding(
            &self,
            embedding: Vec<f32>,
            limit: usize,
        ) -> NodeSpaceResult<Vec<(Node, f32)>> {
            // For mock, delegate to search_similar_nodes
            self.search_similar_nodes(embedding, limit).await
        }

        // Cross-modal search methods (NS-81 support)
        async fn create_image_node(
            &self,
            _image_node: nodespace_data_store::ImageNode,
        ) -> NodeSpaceResult<String> {
            Ok("mock-image-node-id".to_string())
        }

        async fn get_image_node(
            &self,
            _id: &str,
        ) -> NodeSpaceResult<Option<nodespace_data_store::ImageNode>> {
            Ok(None) // Mock returns no image node
        }

        async fn search_multimodal(
            &self,
            _query_embedding: Vec<f32>,
            _types: Vec<nodespace_data_store::NodeType>,
        ) -> NodeSpaceResult<Vec<Node>> {
            let nodes = self.nodes.read().await;
            Ok(nodes.clone())
        }

        async fn hybrid_multimodal_search(
            &self,
            _query_embedding: Vec<f32>,
            _config: &nodespace_data_store::HybridSearchConfig,
        ) -> NodeSpaceResult<Vec<nodespace_data_store::SearchResult>> {
            let nodes = self.nodes.read().await;
            let results = nodes
                .iter()
                .enumerate()
                .map(|(index, node)| nodespace_data_store::SearchResult {
                    node: node.clone(),
                    score: 0.9 - (index as f32 * 0.1),
                    relevance_factors: nodespace_data_store::RelevanceFactors {
                        semantic_score: 0.8,
                        structural_score: 0.7,
                        temporal_score: 0.6,
                        cross_modal_score: Some(0.5),
                    },
                })
                .collect();
            Ok(results)
        }

        // Missing methods that need to be implemented
        async fn update_node(&self, node: Node) -> NodeSpaceResult<()> {
            let mut nodes = self.nodes.write().await;
            if let Some(existing) = nodes.iter_mut().find(|n| n.id == node.id) {
                *existing = node;
            }
            Ok(())
        }

<<<<<<< HEAD
        async fn update_node_with_embedding(&self, node: Node, _embedding: Vec<f32>) -> NodeSpaceResult<()> {
=======
        async fn update_node_with_embedding(
            &self,
            node: Node,
            _embedding: Vec<f32>,
        ) -> NodeSpaceResult<()> {
>>>>>>> b7d35888
            self.update_node(node).await
        }

        // Multi-Level Embedding Support - stub implementations
<<<<<<< HEAD
        async fn store_node_with_multi_embeddings(&self, node: Node, _embeddings: nodespace_data_store::MultiLevelEmbeddings) -> NodeSpaceResult<NodeId> {
            self.store_node(node).await
        }

        async fn update_node_embeddings(&self, _node_id: &NodeId, _embeddings: nodespace_data_store::MultiLevelEmbeddings) -> NodeSpaceResult<()> {
            Ok(())
        }

        async fn get_node_embeddings(&self, _node_id: &NodeId) -> NodeSpaceResult<Option<nodespace_data_store::MultiLevelEmbeddings>> {
            Ok(None)
        }

        async fn search_by_individual_embedding(&self, embedding: Vec<f32>, limit: usize) -> NodeSpaceResult<Vec<(Node, f32)>> {
            self.search_similar_nodes(embedding, limit).await
        }

        async fn search_by_contextual_embedding(&self, embedding: Vec<f32>, limit: usize) -> NodeSpaceResult<Vec<(Node, f32)>> {
            self.search_similar_nodes(embedding, limit).await
        }

        async fn search_by_hierarchical_embedding(&self, embedding: Vec<f32>, limit: usize) -> NodeSpaceResult<Vec<(Node, f32)>> {
            self.search_similar_nodes(embedding, limit).await
        }

        async fn hybrid_semantic_search(&self, _embeddings: nodespace_data_store::QueryEmbeddings, _config: nodespace_data_store::HybridSearchConfig) -> NodeSpaceResult<Vec<nodespace_data_store::SearchResult>> {
=======
        async fn store_node_with_multi_embeddings(
            &self,
            node: Node,
            _embeddings: nodespace_data_store::MultiLevelEmbeddings,
        ) -> NodeSpaceResult<NodeId> {
            self.store_node(node).await
        }

        async fn update_node_embeddings(
            &self,
            _node_id: &NodeId,
            _embeddings: nodespace_data_store::MultiLevelEmbeddings,
        ) -> NodeSpaceResult<()> {
            Ok(())
        }

        async fn get_node_embeddings(
            &self,
            _node_id: &NodeId,
        ) -> NodeSpaceResult<Option<nodespace_data_store::MultiLevelEmbeddings>> {
            Ok(None)
        }

        async fn search_by_individual_embedding(
            &self,
            embedding: Vec<f32>,
            limit: usize,
        ) -> NodeSpaceResult<Vec<(Node, f32)>> {
            self.search_similar_nodes(embedding, limit).await
        }

        async fn search_by_contextual_embedding(
            &self,
            embedding: Vec<f32>,
            limit: usize,
        ) -> NodeSpaceResult<Vec<(Node, f32)>> {
            self.search_similar_nodes(embedding, limit).await
        }

        async fn search_by_hierarchical_embedding(
            &self,
            embedding: Vec<f32>,
            limit: usize,
        ) -> NodeSpaceResult<Vec<(Node, f32)>> {
            self.search_similar_nodes(embedding, limit).await
        }

        async fn hybrid_semantic_search(
            &self,
            _embeddings: nodespace_data_store::QueryEmbeddings,
            _config: nodespace_data_store::HybridSearchConfig,
        ) -> NodeSpaceResult<Vec<nodespace_data_store::SearchResult>> {
>>>>>>> b7d35888
            Ok(vec![])
        }

        // Hierarchy Optimization
        async fn get_nodes_by_root(&self, _root_id: &NodeId) -> NodeSpaceResult<Vec<Node>> {
            Ok(vec![])
        }

<<<<<<< HEAD
        async fn get_nodes_by_root_and_type(&self, _root_id: &NodeId, _node_type: &str) -> NodeSpaceResult<Vec<Node>> {
=======
        async fn get_nodes_by_root_and_type(
            &self,
            _root_id: &NodeId,
            _node_type: &str,
        ) -> NodeSpaceResult<Vec<Node>> {
>>>>>>> b7d35888
            Ok(vec![])
        }
    }

    /// Mock NLP Engine for testing
    #[derive(Clone)]
    struct MockNLPEngine;

    #[async_trait::async_trait]
    impl NLPEngine for MockNLPEngine {
        async fn generate_embedding(&self, _text: &str) -> NodeSpaceResult<Vec<f32>> {
            Ok(vec![0.1, 0.2, 0.3, 0.4, 0.5]) // Mock embedding
        }

        async fn batch_embeddings(&self, texts: &[String]) -> NodeSpaceResult<Vec<Vec<f32>>> {
            let mut embeddings = Vec::new();
            for _ in texts {
                embeddings.push(vec![0.1, 0.2, 0.3, 0.4, 0.5]);
            }
            Ok(embeddings)
        }

        async fn generate_text(&self, prompt: &str) -> NodeSpaceResult<String> {
            Ok(format!(
                "Generated response for: {}",
                prompt.chars().take(50).collect::<String>()
            ))
        }

        fn embedding_dimensions(&self) -> usize {
            5
        }

        async fn generate_text_enhanced(
            &self,
            request: nodespace_nlp_engine::TextGenerationRequest,
        ) -> NodeSpaceResult<nodespace_nlp_engine::EnhancedTextGenerationResponse> {
            // For mock, create a simple enhanced response
            let answer = format!(
                "Generated response for: {}",
                request.prompt.chars().take(50).collect::<String>()
            );

            Ok(nodespace_nlp_engine::EnhancedTextGenerationResponse {
                text: answer,
                tokens_used: 50,
                generation_metrics: nodespace_nlp_engine::GenerationMetrics {
                    generation_time_ms: 100,
                    context_tokens: 25,
                    response_tokens: 50,
                    temperature_used: 0.7,
                },
                context_utilization: nodespace_nlp_engine::ContextUtilization {
                    context_referenced: true,
                    sources_mentioned: vec!["mock-source".to_string()],
                    relevance_score: 0.8,
                },
            })
        }

        // Missing methods that need to be implemented
<<<<<<< HEAD
        async fn extract_structured_data(&self, _text: &str, _schema_hint: &str) -> NodeSpaceResult<serde_json::Value> {
            Ok(json!({"extracted": "data"}))
        }

        async fn generate_summary(&self, text: &str, max_length: Option<usize>) -> NodeSpaceResult<String> {
=======
        async fn extract_structured_data(
            &self,
            _text: &str,
            _schema_hint: &str,
        ) -> NodeSpaceResult<serde_json::Value> {
            Ok(json!({"extracted": "data"}))
        }

        async fn generate_summary(
            &self,
            text: &str,
            max_length: Option<usize>,
        ) -> NodeSpaceResult<String> {
>>>>>>> b7d35888
            let limit = max_length.unwrap_or(100);
            Ok(text.chars().take(limit).collect())
        }

<<<<<<< HEAD
        async fn analyze_content(&self, _text: &str, _analysis_type: &str) -> NodeSpaceResult<nodespace_nlp_engine::ContentAnalysis> {
=======
        async fn analyze_content(
            &self,
            _text: &str,
            _analysis_type: &str,
        ) -> NodeSpaceResult<nodespace_nlp_engine::ContentAnalysis> {
>>>>>>> b7d35888
            Ok(nodespace_nlp_engine::ContentAnalysis {
                sentiment: Some("neutral".to_string()),
                topics: vec!["general".to_string()],
                entities: vec![],
                confidence: 0.8,
                classification: "general".to_string(),
                processing_time_ms: 50,
            })
        }

<<<<<<< HEAD
        async fn generate_contextual_embedding(&self, _node: &Node, _context: &nodespace_nlp_engine::NodeContext) -> NodeSpaceResult<Vec<f32>> {
            Ok(vec![0.2, 0.3, 0.4, 0.5, 0.6])
        }

        async fn generate_hierarchical_embedding(&self, _node: &Node, _path: &[Node]) -> NodeSpaceResult<Vec<f32>> {
            Ok(vec![0.3, 0.4, 0.5, 0.6, 0.7])
        }

        async fn generate_all_embeddings(&self, node: &Node, context: &nodespace_nlp_engine::NodeContext, path: &[Node]) -> NodeSpaceResult<nodespace_nlp_engine::MultiLevelEmbeddings> {
            let individual = self.generate_embedding(&node.content.to_string()).await?;
            let contextual = self.generate_contextual_embedding(node, context).await?;
            let hierarchical = self.generate_hierarchical_embedding(node, path).await?;
            
=======
        async fn generate_contextual_embedding(
            &self,
            _node: &Node,
            _context: &nodespace_nlp_engine::NodeContext,
        ) -> NodeSpaceResult<Vec<f32>> {
            Ok(vec![0.2, 0.3, 0.4, 0.5, 0.6])
        }

        async fn generate_hierarchical_embedding(
            &self,
            _node: &Node,
            _path: &[Node],
        ) -> NodeSpaceResult<Vec<f32>> {
            Ok(vec![0.3, 0.4, 0.5, 0.6, 0.7])
        }

        async fn generate_all_embeddings(
            &self,
            node: &Node,
            context: &nodespace_nlp_engine::NodeContext,
            path: &[Node],
        ) -> NodeSpaceResult<nodespace_nlp_engine::MultiLevelEmbeddings> {
            let individual = self.generate_embedding(&node.content.to_string()).await?;
            let contextual = self.generate_contextual_embedding(node, context).await?;
            let hierarchical = self.generate_hierarchical_embedding(node, path).await?;

>>>>>>> b7d35888
            Ok(nodespace_nlp_engine::MultiLevelEmbeddings {
                individual,
                contextual: Some(contextual),
                hierarchical: Some(hierarchical),
                context_strategy: nodespace_nlp_engine::ContextStrategy::RuleBased,
                generated_at: chrono::Utc::now(),
                generation_metrics: nodespace_nlp_engine::EmbeddingGenerationMetrics {
                    total_time_ms: 50,
                    individual_time_ms: 15,
                    contextual_time_ms: Some(20),
                    hierarchical_time_ms: Some(15),
                    context_length: Some(10),
                    path_depth: Some(1),
                    cache_hits: 0,
                    cache_misses: 0,
                },
            })
        }
    }

    #[tokio::test]
    async fn test_create_knowledge_node() {
        let data_store = MockDataStore::new();
        let nlp_engine = MockNLPEngine;
        let service = NodeSpaceService::new(data_store, nlp_engine);

        // Initialize the service
        service.initialize().await.unwrap();

        let metadata = json!({"type": "document", "category": "test"});
        let node_id = service
            .create_knowledge_node("Test content", metadata)
            .await
            .unwrap();

        assert!(!node_id.to_string().is_empty());
    }

    #[tokio::test]
    async fn test_semantic_search() {
        let data_store = MockDataStore::new();
        let nlp_engine = MockNLPEngine;
        let service = NodeSpaceService::new(data_store.clone(), nlp_engine);

        // Initialize the service
        service.initialize().await.unwrap();

        // Create some test nodes
        let metadata = json!({"type": "test"});
        let _id1 = service
            .create_knowledge_node("First test document", metadata.clone())
            .await
            .unwrap();
        let _id2 = service
            .create_knowledge_node("Second test document", metadata)
            .await
            .unwrap();

        // Perform semantic search
        let results = service.semantic_search("test document", 10).await.unwrap();

        assert_eq!(results.len(), 2);
        assert!(results[0].score > 0.0);
    }

    #[tokio::test]
    async fn test_process_query() {
        let data_store = MockDataStore::new();
        let nlp_engine = MockNLPEngine;
        let service = NodeSpaceService::new(data_store.clone(), nlp_engine);

        // Initialize the service
        service.initialize().await.unwrap();

        // Create a test node with content
        let metadata = json!({"type": "knowledge"});
        let _node_id = service
            .create_knowledge_node("NodeSpace is a knowledge management system", metadata)
            .await
            .unwrap();

        // Process a query
        let response = service.process_query("What is NodeSpace?").await.unwrap();

        assert!(!response.answer.is_empty());
        assert!(response.confidence > 0.0);
        assert!(!response.related_queries.is_empty());
    }

    #[tokio::test]
    async fn test_update_node() {
        let data_store = MockDataStore::new();
        let nlp_engine = MockNLPEngine;
        let service = NodeSpaceService::new(data_store.clone(), nlp_engine);

        // Initialize the service
        service.initialize().await.unwrap();

        // Create a test node
        let metadata = json!({"type": "test"});
        let node_id = service
            .create_knowledge_node("Original content", metadata)
            .await
            .unwrap();

        // Update the node
        let result = service.update_node(&node_id, "Updated content").await;

        assert!(result.is_ok());
    }

    #[tokio::test]
    async fn test_get_related_nodes() {
        let data_store = MockDataStore::new();
        let nlp_engine = MockNLPEngine;
        let service = NodeSpaceService::new(data_store, nlp_engine);

        // Initialize the service
        service.initialize().await.unwrap();

        // Create a test node
        let metadata = json!({"type": "test"});
        let node_id = service
            .create_knowledge_node("Test node with relationships", metadata)
            .await
            .unwrap();

        // Get related nodes
        let related = service
            .get_related_nodes(&node_id, vec!["related".to_string()])
            .await
            .unwrap();

        // Should return empty for mock implementation
        assert!(related.is_empty());
    }

    #[tokio::test]
    async fn test_generate_insights() {
        let data_store = MockDataStore::new();
        let nlp_engine = MockNLPEngine;
        let service = NodeSpaceService::new(data_store.clone(), nlp_engine);

        // Initialize the service
        service.initialize().await.unwrap();

        // Create test nodes
        let metadata = json!({"type": "insight_test"});
        let id1 = service
            .create_knowledge_node("First insight content", metadata.clone())
            .await
            .unwrap();
        let id2 = service
            .create_knowledge_node("Second insight content", metadata)
            .await
            .unwrap();

        // Generate insights
        let insights = service.generate_insights(vec![id1, id2]).await.unwrap();

        assert!(!insights.is_empty());
        assert!(insights.contains("Generated response"));
    }

    #[tokio::test]
    async fn test_empty_insights() {
        let data_store = MockDataStore::new();
        let nlp_engine = MockNLPEngine;
        let service = NodeSpaceService::new(data_store, nlp_engine);

        // Test with empty node list
        let insights = service.generate_insights(vec![]).await.unwrap();

        assert_eq!(insights, "No nodes provided for insight generation.");
    }
}<|MERGE_RESOLUTION|>--- conflicted
+++ resolved
@@ -162,46 +162,15 @@
             Ok(())
         }
 
-<<<<<<< HEAD
-        async fn update_node_with_embedding(&self, node: Node, _embedding: Vec<f32>) -> NodeSpaceResult<()> {
-=======
         async fn update_node_with_embedding(
             &self,
             node: Node,
             _embedding: Vec<f32>,
         ) -> NodeSpaceResult<()> {
->>>>>>> b7d35888
             self.update_node(node).await
         }
 
         // Multi-Level Embedding Support - stub implementations
-<<<<<<< HEAD
-        async fn store_node_with_multi_embeddings(&self, node: Node, _embeddings: nodespace_data_store::MultiLevelEmbeddings) -> NodeSpaceResult<NodeId> {
-            self.store_node(node).await
-        }
-
-        async fn update_node_embeddings(&self, _node_id: &NodeId, _embeddings: nodespace_data_store::MultiLevelEmbeddings) -> NodeSpaceResult<()> {
-            Ok(())
-        }
-
-        async fn get_node_embeddings(&self, _node_id: &NodeId) -> NodeSpaceResult<Option<nodespace_data_store::MultiLevelEmbeddings>> {
-            Ok(None)
-        }
-
-        async fn search_by_individual_embedding(&self, embedding: Vec<f32>, limit: usize) -> NodeSpaceResult<Vec<(Node, f32)>> {
-            self.search_similar_nodes(embedding, limit).await
-        }
-
-        async fn search_by_contextual_embedding(&self, embedding: Vec<f32>, limit: usize) -> NodeSpaceResult<Vec<(Node, f32)>> {
-            self.search_similar_nodes(embedding, limit).await
-        }
-
-        async fn search_by_hierarchical_embedding(&self, embedding: Vec<f32>, limit: usize) -> NodeSpaceResult<Vec<(Node, f32)>> {
-            self.search_similar_nodes(embedding, limit).await
-        }
-
-        async fn hybrid_semantic_search(&self, _embeddings: nodespace_data_store::QueryEmbeddings, _config: nodespace_data_store::HybridSearchConfig) -> NodeSpaceResult<Vec<nodespace_data_store::SearchResult>> {
-=======
         async fn store_node_with_multi_embeddings(
             &self,
             node: Node,
@@ -254,7 +223,6 @@
             _embeddings: nodespace_data_store::QueryEmbeddings,
             _config: nodespace_data_store::HybridSearchConfig,
         ) -> NodeSpaceResult<Vec<nodespace_data_store::SearchResult>> {
->>>>>>> b7d35888
             Ok(vec![])
         }
 
@@ -263,15 +231,11 @@
             Ok(vec![])
         }
 
-<<<<<<< HEAD
-        async fn get_nodes_by_root_and_type(&self, _root_id: &NodeId, _node_type: &str) -> NodeSpaceResult<Vec<Node>> {
-=======
         async fn get_nodes_by_root_and_type(
             &self,
             _root_id: &NodeId,
             _node_type: &str,
         ) -> NodeSpaceResult<Vec<Node>> {
->>>>>>> b7d35888
             Ok(vec![])
         }
     }
@@ -333,13 +297,6 @@
         }
 
         // Missing methods that need to be implemented
-<<<<<<< HEAD
-        async fn extract_structured_data(&self, _text: &str, _schema_hint: &str) -> NodeSpaceResult<serde_json::Value> {
-            Ok(json!({"extracted": "data"}))
-        }
-
-        async fn generate_summary(&self, text: &str, max_length: Option<usize>) -> NodeSpaceResult<String> {
-=======
         async fn extract_structured_data(
             &self,
             _text: &str,
@@ -353,20 +310,15 @@
             text: &str,
             max_length: Option<usize>,
         ) -> NodeSpaceResult<String> {
->>>>>>> b7d35888
             let limit = max_length.unwrap_or(100);
             Ok(text.chars().take(limit).collect())
         }
 
-<<<<<<< HEAD
-        async fn analyze_content(&self, _text: &str, _analysis_type: &str) -> NodeSpaceResult<nodespace_nlp_engine::ContentAnalysis> {
-=======
         async fn analyze_content(
             &self,
             _text: &str,
             _analysis_type: &str,
         ) -> NodeSpaceResult<nodespace_nlp_engine::ContentAnalysis> {
->>>>>>> b7d35888
             Ok(nodespace_nlp_engine::ContentAnalysis {
                 sentiment: Some("neutral".to_string()),
                 topics: vec!["general".to_string()],
@@ -377,21 +329,6 @@
             })
         }
 
-<<<<<<< HEAD
-        async fn generate_contextual_embedding(&self, _node: &Node, _context: &nodespace_nlp_engine::NodeContext) -> NodeSpaceResult<Vec<f32>> {
-            Ok(vec![0.2, 0.3, 0.4, 0.5, 0.6])
-        }
-
-        async fn generate_hierarchical_embedding(&self, _node: &Node, _path: &[Node]) -> NodeSpaceResult<Vec<f32>> {
-            Ok(vec![0.3, 0.4, 0.5, 0.6, 0.7])
-        }
-
-        async fn generate_all_embeddings(&self, node: &Node, context: &nodespace_nlp_engine::NodeContext, path: &[Node]) -> NodeSpaceResult<nodespace_nlp_engine::MultiLevelEmbeddings> {
-            let individual = self.generate_embedding(&node.content.to_string()).await?;
-            let contextual = self.generate_contextual_embedding(node, context).await?;
-            let hierarchical = self.generate_hierarchical_embedding(node, path).await?;
-            
-=======
         async fn generate_contextual_embedding(
             &self,
             _node: &Node,
@@ -418,7 +355,6 @@
             let contextual = self.generate_contextual_embedding(node, context).await?;
             let hierarchical = self.generate_hierarchical_embedding(node, path).await?;
 
->>>>>>> b7d35888
             Ok(nodespace_nlp_engine::MultiLevelEmbeddings {
                 individual,
                 contextual: Some(contextual),
