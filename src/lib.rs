--- conflicted
+++ resolved
@@ -1,13 +1,7 @@
 use async_trait::async_trait;
 use chrono::{DateTime, NaiveDate, Utc};
-<<<<<<< HEAD
-use nodespace_core_types::{
-    Node, NodeId, NodeSpaceError, NodeSpaceResult, ProcessingError,
-};
-=======
 use nodespace_core_types::{DatabaseError, Node, NodeId, NodeSpaceError, NodeSpaceResult, ProcessingError, ValidationError};
 use nodespace_data_store::NodeType;
->>>>>>> 7f425f61
 use serde::{Deserialize, Serialize};
 use std::collections::{HashMap, HashSet};
 use std::hash::{Hash, Hasher};
@@ -1295,42 +1289,6 @@
         original_query: &str,
     ) -> NodeSpaceResult<Vec<SearchResult>>;
 }
-
-<<<<<<< HEAD
-/// Date navigation operations for hierarchical date-based content organization
-#[async_trait]
-pub trait DateNavigation: Send + Sync {
-    /// Get all text nodes for a specific date
-    async fn get_nodes_for_date(&self, date: NaiveDate) -> NodeSpaceResult<Vec<Node>>;
-
-    /// Navigate to a specific date with navigation context
-    async fn navigate_to_date(&self, date: NaiveDate) -> NodeSpaceResult<NavigationResult>;
-
-    /// Find an existing date node by date (schema-based indexed lookup)
-    async fn find_date_node(&self, date: NaiveDate) -> NodeSpaceResult<Option<NodeId>>;
-
-    /// Ensure a date node exists, creating it if necessary (atomic find-or-create)
-    async fn ensure_date_node_exists(&self, date: NaiveDate) -> NodeSpaceResult<NodeId>;
-
-    /// Get date structure with hierarchical children for a specific date
-    async fn get_nodes_for_date_with_structure(
-        &self,
-        date: NaiveDate,
-    ) -> NodeSpaceResult<DateStructure>;
-
-    /// Get hierarchical nodes for a date using indexed lookup with proper structure
-    async fn get_hierarchical_nodes_for_date(
-        &self,
-        date: NaiveDate,
-    ) -> NodeSpaceResult<HierarchicalNodes>;
-
-    /// Get today's date for navigation
-    fn get_today() -> NaiveDate {
-        chrono::Utc::now().date_naive()
-    }
-}
-=======
->>>>>>> 7f425f61
 
 /// Hierarchy computation operations for runtime node relationships
 #[async_trait]
@@ -2246,165 +2204,6 @@
     }
 }
 
-<<<<<<< HEAD
-/// Date Navigation implementation for NodeSpaceService
-#[async_trait]
-impl<D: DataStore + Send + Sync, N: NLPEngine + Send + Sync> DateNavigation
-    for NodeSpaceService<D, N>
-{
-    async fn get_nodes_for_date(&self, date: NaiveDate) -> NodeSpaceResult<Vec<Node>> {
-        // Use efficient indexed lookup instead of O(N) query_nodes("")
-        if let Some(date_node_id) = self.find_date_node(date).await? {
-            // Get direct children efficiently using parent_id index
-            let children = self.get_children(&date_node_id).await?;
-
-            // Get all descendants recursively using hierarchy computation
-            let mut all_descendants = Vec::new();
-            for child in children {
-                all_descendants.push(child.clone());
-                let subtree = self.get_tree_nodes(&child.id).await?;
-                // Skip the root node itself (first element) since we already added it
-                all_descendants.extend(subtree.into_iter().skip(1));
-            }
-
-            Ok(all_descendants)
-        } else {
-            // No date node found - return empty list
-            Ok(vec![])
-        }
-    }
-
-    /// Navigate to a specific date with navigation context
-    async fn navigate_to_date(&self, date: NaiveDate) -> NodeSpaceResult<NavigationResult> {
-        // Get nodes for the requested date
-        let nodes = self.get_nodes_for_date(date).await?;
-
-        // Check if there are nodes on previous day
-        let previous_date = date - chrono::Duration::days(1);
-        let previous_nodes = self
-            .get_nodes_for_date(previous_date)
-            .await
-            .unwrap_or_default();
-        let has_previous = !previous_nodes.is_empty();
-
-        // Check if there are nodes on next day
-        let next_date = date + chrono::Duration::days(1);
-        let next_nodes = self.get_nodes_for_date(next_date).await.unwrap_or_default();
-        let has_next = !next_nodes.is_empty();
-
-        Ok(NavigationResult {
-            date,
-            nodes,
-            has_previous,
-            has_next,
-        })
-    }
-
-    /// Find an existing date node by date (schema-based indexed lookup)
-    async fn find_date_node(&self, date: NaiveDate) -> NodeSpaceResult<Option<NodeId>> {
-        // Query all nodes and find by schema-based date detection
-        let all_nodes = self.data_store.query_nodes("").await?;
-
-        for node in &all_nodes {
-            if node.is_date_node() {
-                if let Some(node_date) = node.get_date() {
-                    if node_date == date {
-                        return Ok(Some(node.id.clone()));
-                    }
-                }
-            }
-        }
-
-        Ok(None)
-    }
-
-    /// Ensure a date node exists, creating it if necessary (atomic find-or-create)
-    async fn ensure_date_node_exists(&self, date: NaiveDate) -> NodeSpaceResult<NodeId> {
-        // Check if date node already exists
-        if let Some(existing_id) = self.find_date_node(date).await? {
-            return Ok(existing_id);
-        }
-
-        // Create new date node with proper schema-based structure
-        let date_node = Node::new_date_node(date);
-
-        // Store the node
-        let node_id = self.data_store.store_node(date_node).await?;
-        Ok(node_id)
-    }
-
-    /// Get date structure with hierarchical children for a specific date
-    async fn get_nodes_for_date_with_structure(
-        &self,
-        date: NaiveDate,
-    ) -> NodeSpaceResult<DateStructure> {
-        // Ensure date node exists first
-        let date_node_id = self.ensure_date_node_exists(date).await?;
-
-        // Get the date node itself
-        let date_node = self
-            .data_store
-            .get_node(&date_node_id)
-            .await?
-            .ok_or_else(|| NodeSpaceError::InternalError {
-                message: "Date node should exist after ensure_date_node_exists".to_string(),
-                service: "core-logic".to_string(),
-            })?;
-
-        // Get hierarchical children using the hierarchy computation
-        let children = self.build_ordered_hierarchy(&date_node_id, 1).await?;
-
-        let has_content = !children.is_empty();
-        Ok(DateStructure {
-            date_node,
-            children,
-            has_content,
-        })
-    }
-
-    /// Get hierarchical nodes for a date using indexed lookup with proper structure
-    async fn get_hierarchical_nodes_for_date(
-        &self,
-        date: NaiveDate,
-    ) -> NodeSpaceResult<HierarchicalNodes> {
-        // Step 1: Use indexed date node lookup (O(1) instead of O(N))
-        let date_node = match self.find_date_node(date).await? {
-            Some(date_node_id) => {
-                self.data_store
-                    .get_node(&date_node_id)
-                    .await?
-                    .ok_or_else(|| NodeSpaceError::InternalError {
-                        message: "Date node ID found but node doesn't exist".to_string(),
-                        service: "core-logic".to_string(),
-                    })?
-            }
-            None => {
-                // Return empty structure for non-existent date
-                let date_node = Node::new_date_node(date);
-                return Ok(HierarchicalNodes {
-                    date_node,
-                    children: vec![],
-                    total_count: 0,
-                    has_content: false,
-                });
-            }
-        };
-
-        // Step 2: Build hierarchical structure with proper metadata
-        let children = self.build_hierarchical_structure(&date_node.id, 1).await?;
-        let total_count = count_hierarchical_nodes(&children);
-        let has_content = !children.is_empty();
-
-        Ok(HierarchicalNodes {
-            date_node,
-            children,
-            total_count,
-            has_content,
-        })
-    }
-}
-=======
->>>>>>> 7f425f61
 
 /// Hierarchy computation implementation for NodeSpaceService
 #[async_trait]
@@ -3501,14 +3300,6 @@
             }
             
             let mut ordered_children = Vec::new();
-<<<<<<< HEAD
-
-            for (index, child) in children.into_iter().enumerate() {
-                let grandchildren = self
-                    .build_ordered_hierarchy(&child.id, start_depth + 1)
-                    .await?;
-
-=======
             let mut total_processed = 0_usize;
             
             for (index, child) in children.into_iter().enumerate() {
@@ -3525,8 +3316,6 @@
                 
                 // Recursive call with bounds checking
                 let grandchildren = self.build_ordered_hierarchy(&child.id, start_depth + 1).await?;
-                
->>>>>>> 7f425f61
                 ordered_children.push(OrderedNode {
                     node: child,
                     children: grandchildren,
